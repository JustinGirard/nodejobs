### Introduction
The `nodejobs` repository runs, tracks, and logs data about external commands without requiring a persistent daemon. This means if you have one or more tools relaying on come backround processes, they can each collaborate to start up, run, and manage those jobs without needed some long running process or manager in the background. 

<<<<<<< HEAD
It offers a simple API to spawn subprocesses, update job statuses, and persist metadata and logs in flat files that can be cracked open in a pinch, (simply in `JOB_DB/jobname/stdout*.txt` files!)  If you just need a tiny library to run and check on a few jobs along with your script, you might just use `nodejobs`.
=======

[![Linty](https://github.com/JustinGirard/nodejobs/actions/workflows/lint.yml/badge.svg)](https://github.com/JustinGirard/nodejobs/actions/workflows/lint.yml)
<p align="center">
<img width="632" alt="image" src="https://github.com/user-attachments/assets/4cf8dc4e-6daf-4e63-87d8-2ab31f1ada9a" />
</p>
>>>>>>> 1f835023

As for the code, its clean and extensible-- it has been for us at least. Core components such as `BaseData`, `JobRecord`, and `JobFilter` define and validate the schema for each job records, helping to prevent key-mismatch errors and ensuring data consistency. Status updates occur whenever you invoke a job command, so there’s no background service to manage. Common use cases include automated install scripts, deployment tasks, and data-transfer operations. Designed for minimalism and extensibility, nodejobs can function as a standalone utility or as the foundation for a bespoke job-management solution. If you are looking for a small job running to build on top of, this might be a good fit. Its large enough to have structure, and safety, but small enough you can choose what you want to add in.

### Install
```python
pip install decelium-nodejobs
# or
python -m pip install decelium-nodejobs

```

### Use
```python
from nodejobs import Jobs, JobRecord

# Create a Jobs manager with a specified database path
jobs_manager = Jobs(db_path="/path/to/job_db/dir")

# Starts your job -- its status is returned as job_record
job_record = jobs_manager.run(command="python script.py", job_id="job_001")

# Pull and verify job status
job_record:JobRecord = jobs_manager.get_status(job_id="job_001")
assert job_record.status == JobRecord.Status.c_finished

# How to stop a job
stdout:str, stder:str = jobs_manager.job_logs(job_id="job_001")
jobs_manager.stop(job_id="job_001")

```

### Motivation

It felt silly to write yet another job runner, however I always felt like I needed something more than subprocess, but something way less complex than a full on task managent solution. Importantly, I write code that works on edge devices, and so working towards pi and micropython support is important for me as well. Overall, if I need some little set up stages to run, or if I need a script to kick off instructions, I just import and run a nodejob. Its called "nodejobs" as it is an internal tool on a Decelium Node - a server we use internally.

These are the motivations:

1. *Light and Lazy by Design*. Most job runners require a daemon running outside python. Running yet another process that raises the complexity of your application. `nodejobs` does not; when you start and stop a nodejob command, it updates the status of all jobs alonside. This means out of the box, with no runtime dependencies, nodejobs can manage and investigate long running processes. 
2. *Typical Use*: We use noejobs to run install scripts, deploy projects, and run data transfer operations: We can simply run a backup command, and if a backup command is fresh, we can skip it. Best is, other programs that know about the job_names can also share the output.
3. **Simple*: Many times job dispatch is part of small utility applications, like a user update script, a patch deployment over servers. Nodejobs allows one to have a small history of all commands run with a few lines of code.
4. *Extensible*: Since nodejobs is so small, it can serve as a good base class or template for a job management utility. 
5. *Observable*: We use it to run jobs on docker, or on servers -- if our python scripts fail, we can easily investigate these logs by connecting remotely and looking at raw stdout and stderr files. All the logs are plaintext, so you dont even need special tools to query the jobs -- just eyes!

### It is not
1. nodejobs is not a process manager. It doesnt work well to manage, restart, or otherwise watch ongoing processes. nodejobs is mainly for dispatch and reporting.
2. nodejobs is not a job database. nodejobs does not handle annotations, or a rich database. 
3. nodejobs is not an event dispatcher. It does not run in the background, and can not notify you or send events when something changes proactively. 

### Job Lifecycle
  When a new job is initiated via `jobs.py.run()`, it triggers `processes.py` to spawn a subprocess. The resulting process ID and metadata are stored in the database (`jobdb.py`) as a `JobRecord`. Status transitions (e.g., queued, running, finished, failed) are updated accordingly, as you query `jobs.get_logs(job_name)`. Logs are written to disk, with file paths stored in job records.

### Job Management Interface (`jobs.py`)

  Serving as the main API layer, this module offers high-level methods for job lifecycle management:
  - `run(command, job_id)-> JobRecord` to spawn new jobs.
  - `stop(job_id) -> None` to send a terminate command to a running processes.
  - `get_status(job_id)-> JobRecord` and `list_status()` for monitoring.
  - `job_logs(job_id)-> List[str,str]` to retrieve process logs.
  
   It coordinates with the database module to update job statuses and track metadata, and leverages data schema classes (`JobRecord`, `JobFilter`) for validation internally and externally. This module acts as the bridge between process control and data persistence.

---
### Detailed Overview

Below are some example use cases you can likely copy and paste into your application to get started. Sometimes the hardest part of getting started with something is to get the tool set up and running.

# 1. **Initializing the Job Management System**

```python
from nodejobs import Jobs

# Initialize the Jobs manager with the database directory
jobs_manager = Jobs(db_path="/path/to/job/database")
```

This sets up the environment for managing jobs, ensuring all job records are stored and retrieved from the specified path.

---

# 2. **Starting a New Job**

```python
# Define the command to run and assign a unique job ID
command = "python my_script.py --arg value"
job_id = "job_12345"

# Launch the job
job_record = jobs_manager.run(command=command, job_id=job_id)

# Access and print job details
print(f"Started job with ID: {job_record.self_id}")
print(f"Initial status: {job_record.status}")
print(f"Process ID: {job_record.last_pid}")
```

This demonstrates how to initiate a job, assign a custom ID, and retrieve initial metadata.

---

# 3. **Checking the Status of a Job**

```python
# Retrieve current status of the job
status_record = jobs_manager.get_status(job_id=job_id)
print(f"Job {status_record.self_id} is {status_record.status}")
```

Allows monitoring of individual job progress and state.

---

### 4. **Listing and Filtering Jobs**

```python
from nodejobs.jobdb import JobRecord

# Filter to find all jobs with status 'running'
filter_criteria = {JobRecord.status: JobRecord.Status.c_running}
running_jobs = jobs_manager.list(filter=filter_criteria)

for job_id, job_info in running_jobs.items():
    print(f"Running job ID: {job_id}, Status: {job_info.status}")
```

Enables batch retrieval of jobs based on criteria like status, self ID patterns, or other fields.

---

### 5. **Retrieving Job Logs**

```python
# Fetch stdout and stderr logs for the job
stdout_log, stderr_log = jobs_manager.job_logs(job_id=job_id)

print("Standard Output:")
print(stdout_log)

print("Standard Error:")
print(stderr_log)
```

Facilitates debugging and auditing by accessing runtime logs.

---

### 6. **Stopping a Running Job**

```python
# Send stop signal to the job
stopped_record = jobs_manager.stop(job_id=job_id)
print(f"Job {stopped_record.self_id} stopped with status: {stopped_record.status}")
```

Provides control over job execution, allowing manual interruption.

---

### 7. **Monitoring and Updating Job Status in a Loop**

```python
import time

while True:
    status = jobs_manager.get_status(job_id=job_id)
    print(f"Current status: {status.status}")
    if status.status in [status.Status.c_finished, status.Status.c_stopped, status.Status.c_failed]:
        break
    time.sleep(5)
```

Supports real-time monitoring and dynamic decision-making based on job state.

---

### 8. **Handling Non-Existent Jobs Gracefully**

```python
# Attempt to get status of a job that doesn't exist
non_existent_status = jobs_manager.get_status("unknown_job_id")
if non_existent_status is None:
    print("Job not found.")
```

Ensures robustness against invalid references and missing records.

---
Enjoy!
<|MERGE_RESOLUTION|>--- conflicted
+++ resolved
@@ -1,15 +1,13 @@
 ### Introduction
 The `nodejobs` repository runs, tracks, and logs data about external commands without requiring a persistent daemon. This means if you have one or more tools relaying on come backround processes, they can each collaborate to start up, run, and manage those jobs without needed some long running process or manager in the background. 
 
-<<<<<<< HEAD
+
 It offers a simple API to spawn subprocesses, update job statuses, and persist metadata and logs in flat files that can be cracked open in a pinch, (simply in `JOB_DB/jobname/stdout*.txt` files!)  If you just need a tiny library to run and check on a few jobs along with your script, you might just use `nodejobs`.
-=======
 
 [![Linty](https://github.com/JustinGirard/nodejobs/actions/workflows/lint.yml/badge.svg)](https://github.com/JustinGirard/nodejobs/actions/workflows/lint.yml)
 <p align="center">
 <img width="632" alt="image" src="https://github.com/user-attachments/assets/4cf8dc4e-6daf-4e63-87d8-2ab31f1ada9a" />
 </p>
->>>>>>> 1f835023
 
 As for the code, its clean and extensible-- it has been for us at least. Core components such as `BaseData`, `JobRecord`, and `JobFilter` define and validate the schema for each job records, helping to prevent key-mismatch errors and ensuring data consistency. Status updates occur whenever you invoke a job command, so there’s no background service to manage. Common use cases include automated install scripts, deployment tasks, and data-transfer operations. Designed for minimalism and extensibility, nodejobs can function as a standalone utility or as the foundation for a bespoke job-management solution. If you are looking for a small job running to build on top of, this might be a good fit. Its large enough to have structure, and safety, but small enough you can choose what you want to add in.
 
